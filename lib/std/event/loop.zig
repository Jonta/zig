// SPDX-License-Identifier: MIT
// Copyright (c) 2015-2020 Zig Contributors
// This file is part of [zig](https://ziglang.org/), which is MIT licensed.
// The MIT license requires this copyright notice to be included in all copies
// and substantial portions of the software.
const std = @import("../std.zig");
const builtin = @import("builtin");
const root = @import("root");
const assert = std.debug.assert;
const testing = std.testing;
const mem = std.mem;
const os = std.os;
const windows = os.windows;
const maxInt = std.math.maxInt;
const Thread = std.Thread;

const is_windows = std.Target.current.os.tag == .windows;

pub const Loop = struct {
    next_tick_queue: std.atomic.Queue(anyframe),
    os_data: OsData,
    final_resume_node: ResumeNode,
    pending_event_count: usize,
    extra_threads: []*Thread,
    /// TODO change this to a pool of configurable number of threads
    /// and rename it to be not file-system-specific. it will become
    /// a thread pool for turning non-CPU-bound blocking things into
    /// async things. A fallback for any missing OS-specific API.
    fs_thread: *Thread,
    fs_queue: std.atomic.Queue(Request),
    fs_end_request: Request.Node,
    fs_thread_wakeup: std.ResetEvent,

    /// For resources that have the same lifetime as the `Loop`.
    /// This is only used by `Loop` for the thread pool and associated resources.
    arena: std.heap.ArenaAllocator,

    /// State which manages frames that are sleeping on timers
    delay_queue: DelayQueue,

    /// Pre-allocated eventfds. All permanently active.
    /// This is how `Loop` sends promises to be resumed on other threads.
    available_eventfd_resume_nodes: std.atomic.Stack(ResumeNode.EventFd),
    eventfd_resume_nodes: []std.atomic.Stack(ResumeNode.EventFd).Node,

    pub const NextTickNode = std.atomic.Queue(anyframe).Node;

    pub const ResumeNode = struct {
        id: Id,
        handle: anyframe,
        overlapped: Overlapped,

        pub const overlapped_init = switch (builtin.os.tag) {
            .windows => windows.OVERLAPPED{
                .Internal = 0,
                .InternalHigh = 0,
                .Offset = 0,
                .OffsetHigh = 0,
                .hEvent = null,
            },
            else => {},
        };
        pub const Overlapped = @TypeOf(overlapped_init);

        pub const Id = enum {
            Basic,
            Stop,
            EventFd,
        };

        pub const EventFd = switch (builtin.os.tag) {
<<<<<<< HEAD
            .macosx, .freebsd, .netbsd, .dragonfly, .openbsd => KEventFd,
=======
            .macos, .freebsd, .netbsd, .dragonfly => KEventFd,
>>>>>>> 245d98d3
            .linux => struct {
                base: ResumeNode,
                epoll_op: u32,
                eventfd: i32,
            },
            .windows => struct {
                base: ResumeNode,
                completion_key: usize,
            },
            else => struct {},
        };

        const KEventFd = struct {
            base: ResumeNode,
            kevent: os.Kevent,
        };

        pub const Basic = switch (builtin.os.tag) {
<<<<<<< HEAD
            .macosx, .freebsd, .netbsd, .dragonfly, .openbsd => KEventBasic,
=======
            .macos, .freebsd, .netbsd, .dragonfly => KEventBasic,
>>>>>>> 245d98d3
            .linux => struct {
                base: ResumeNode,
            },
            .windows => struct {
                base: ResumeNode,
            },
            else => @compileError("unsupported OS"),
        };

        const KEventBasic = struct {
            base: ResumeNode,
            kev: os.Kevent,
        };
    };

    var global_instance_state: Loop = undefined;
    const default_instance: ?*Loop = switch (std.io.mode) {
        .blocking => null,
        .evented => &global_instance_state,
    };
    pub const instance: ?*Loop = if (@hasDecl(root, "event_loop")) root.event_loop else default_instance;

    /// TODO copy elision / named return values so that the threads referencing *Loop
    /// have the correct pointer value.
    /// https://github.com/ziglang/zig/issues/2761 and https://github.com/ziglang/zig/issues/2765
    pub fn init(self: *Loop) !void {
        if (builtin.single_threaded or
            (@hasDecl(root, "event_loop_mode") and root.event_loop_mode == .single_threaded))
        {
            return self.initSingleThreaded();
        } else {
            return self.initMultiThreaded();
        }
    }

    /// After initialization, call run().
    /// TODO copy elision / named return values so that the threads referencing *Loop
    /// have the correct pointer value.
    /// https://github.com/ziglang/zig/issues/2761 and https://github.com/ziglang/zig/issues/2765
    pub fn initSingleThreaded(self: *Loop) !void {
        return self.initThreadPool(1);
    }

    /// After initialization, call run().
    /// This is the same as `initThreadPool` using `Thread.cpuCount` to determine the thread
    /// pool size.
    /// TODO copy elision / named return values so that the threads referencing *Loop
    /// have the correct pointer value.
    /// https://github.com/ziglang/zig/issues/2761 and https://github.com/ziglang/zig/issues/2765
    pub fn initMultiThreaded(self: *Loop) !void {
        if (builtin.single_threaded)
            @compileError("initMultiThreaded unavailable when building in single-threaded mode");
        const core_count = try Thread.cpuCount();
        return self.initThreadPool(core_count);
    }

    /// Thread count is the total thread count. The thread pool size will be
    /// max(thread_count - 1, 0)
    pub fn initThreadPool(self: *Loop, thread_count: usize) !void {
        self.* = Loop{
            .arena = std.heap.ArenaAllocator.init(std.heap.page_allocator),
            .pending_event_count = 1,
            .os_data = undefined,
            .next_tick_queue = std.atomic.Queue(anyframe).init(),
            .extra_threads = undefined,
            .available_eventfd_resume_nodes = std.atomic.Stack(ResumeNode.EventFd).init(),
            .eventfd_resume_nodes = undefined,
            .final_resume_node = ResumeNode{
                .id = ResumeNode.Id.Stop,
                .handle = undefined,
                .overlapped = ResumeNode.overlapped_init,
            },
            .fs_end_request = .{ .data = .{ .msg = .end, .finish = .NoAction } },
            .fs_queue = std.atomic.Queue(Request).init(),
            .fs_thread = undefined,
            .fs_thread_wakeup = std.ResetEvent.init(),
            .delay_queue = undefined,
        };
        errdefer self.fs_thread_wakeup.deinit();
        errdefer self.arena.deinit();

        // We need at least one of these in case the fs thread wants to use onNextTick
        const extra_thread_count = thread_count - 1;
        const resume_node_count = std.math.max(extra_thread_count, 1);
        self.eventfd_resume_nodes = try self.arena.allocator.alloc(
            std.atomic.Stack(ResumeNode.EventFd).Node,
            resume_node_count,
        );

        self.extra_threads = try self.arena.allocator.alloc(*Thread, extra_thread_count);

        try self.initOsData(extra_thread_count);
        errdefer self.deinitOsData();

        if (!builtin.single_threaded) {
            self.fs_thread = try Thread.spawn(self, posixFsRun);
        }
        errdefer if (!builtin.single_threaded) {
            self.posixFsRequest(&self.fs_end_request);
            self.fs_thread.wait();
        };

        if (!std.builtin.single_threaded)
            try self.delay_queue.init();
    }

    pub fn deinit(self: *Loop) void {
        self.deinitOsData();
        self.fs_thread_wakeup.deinit();
        self.arena.deinit();
        self.* = undefined;
    }

    const InitOsDataError = os.EpollCreateError || mem.Allocator.Error || os.EventFdError ||
        Thread.SpawnError || os.EpollCtlError || os.KEventError ||
        windows.CreateIoCompletionPortError;

    const wakeup_bytes = [_]u8{0x1} ** 8;

    fn initOsData(self: *Loop, extra_thread_count: usize) InitOsDataError!void {
        nosuspend switch (builtin.os.tag) {
            .linux => {
                errdefer {
                    while (self.available_eventfd_resume_nodes.pop()) |node| os.close(node.data.eventfd);
                }
                for (self.eventfd_resume_nodes) |*eventfd_node| {
                    eventfd_node.* = std.atomic.Stack(ResumeNode.EventFd).Node{
                        .data = ResumeNode.EventFd{
                            .base = ResumeNode{
                                .id = .EventFd,
                                .handle = undefined,
                                .overlapped = ResumeNode.overlapped_init,
                            },
                            .eventfd = try os.eventfd(1, os.EFD_CLOEXEC | os.EFD_NONBLOCK),
                            .epoll_op = os.EPOLL_CTL_ADD,
                        },
                        .next = undefined,
                    };
                    self.available_eventfd_resume_nodes.push(eventfd_node);
                }

                self.os_data.epollfd = try os.epoll_create1(os.EPOLL_CLOEXEC);
                errdefer os.close(self.os_data.epollfd);

                self.os_data.final_eventfd = try os.eventfd(0, os.EFD_CLOEXEC | os.EFD_NONBLOCK);
                errdefer os.close(self.os_data.final_eventfd);

                self.os_data.final_eventfd_event = os.epoll_event{
                    .events = os.EPOLLIN,
                    .data = os.epoll_data{ .ptr = @ptrToInt(&self.final_resume_node) },
                };
                try os.epoll_ctl(
                    self.os_data.epollfd,
                    os.EPOLL_CTL_ADD,
                    self.os_data.final_eventfd,
                    &self.os_data.final_eventfd_event,
                );

                if (builtin.single_threaded) {
                    assert(extra_thread_count == 0);
                    return;
                }

                var extra_thread_index: usize = 0;
                errdefer {
                    // writing 8 bytes to an eventfd cannot fail
                    const amt = os.write(self.os_data.final_eventfd, &wakeup_bytes) catch unreachable;
                    assert(amt == wakeup_bytes.len);
                    while (extra_thread_index != 0) {
                        extra_thread_index -= 1;
                        self.extra_threads[extra_thread_index].wait();
                    }
                }
                while (extra_thread_index < extra_thread_count) : (extra_thread_index += 1) {
                    self.extra_threads[extra_thread_index] = try Thread.spawn(self, workerRun);
                }
            },
<<<<<<< HEAD
            .macosx, .freebsd, .netbsd, .dragonfly, .openbsd => {
=======
            .macos, .freebsd, .netbsd, .dragonfly => {
>>>>>>> 245d98d3
                self.os_data.kqfd = try os.kqueue();
                errdefer os.close(self.os_data.kqfd);

                const empty_kevs = &[0]os.Kevent{};

                for (self.eventfd_resume_nodes) |*eventfd_node, i| {
                    eventfd_node.* = std.atomic.Stack(ResumeNode.EventFd).Node{
                        .data = ResumeNode.EventFd{
                            .base = ResumeNode{
                                .id = ResumeNode.Id.EventFd,
                                .handle = undefined,
                                .overlapped = ResumeNode.overlapped_init,
                            },
                            // this one is for sending events
                            .kevent = os.Kevent{
                                .ident = i,
                                .filter = os.EVFILT_USER,
                                .flags = os.EV_CLEAR | os.EV_ADD | os.EV_DISABLE,
                                .fflags = 0,
                                .data = 0,
                                .udata = @ptrToInt(&eventfd_node.data.base),
                            },
                        },
                        .next = undefined,
                    };
                    self.available_eventfd_resume_nodes.push(eventfd_node);
                    const kevent_array = @as(*const [1]os.Kevent, &eventfd_node.data.kevent);
                    _ = try os.kevent(self.os_data.kqfd, kevent_array, empty_kevs, null);
                    eventfd_node.data.kevent.flags = os.EV_CLEAR | os.EV_ENABLE;
                    eventfd_node.data.kevent.fflags = os.NOTE_TRIGGER;
                }

                // Pre-add so that we cannot get error.SystemResources
                // later when we try to activate it.
                self.os_data.final_kevent = os.Kevent{
                    .ident = extra_thread_count,
                    .filter = os.EVFILT_USER,
                    .flags = os.EV_ADD | os.EV_DISABLE,
                    .fflags = 0,
                    .data = 0,
                    .udata = @ptrToInt(&self.final_resume_node),
                };
                const final_kev_arr = @as(*const [1]os.Kevent, &self.os_data.final_kevent);
                _ = try os.kevent(self.os_data.kqfd, final_kev_arr, empty_kevs, null);
                self.os_data.final_kevent.flags = os.EV_ENABLE;
                self.os_data.final_kevent.fflags = os.NOTE_TRIGGER;

                if (builtin.single_threaded) {
                    assert(extra_thread_count == 0);
                    return;
                }

                var extra_thread_index: usize = 0;
                errdefer {
                    _ = os.kevent(self.os_data.kqfd, final_kev_arr, empty_kevs, null) catch unreachable;
                    while (extra_thread_index != 0) {
                        extra_thread_index -= 1;
                        self.extra_threads[extra_thread_index].wait();
                    }
                }
                while (extra_thread_index < extra_thread_count) : (extra_thread_index += 1) {
                    self.extra_threads[extra_thread_index] = try Thread.spawn(self, workerRun);
                }
            },
            .windows => {
                self.os_data.io_port = try windows.CreateIoCompletionPort(
                    windows.INVALID_HANDLE_VALUE,
                    null,
                    undefined,
                    maxInt(windows.DWORD),
                );
                errdefer windows.CloseHandle(self.os_data.io_port);

                for (self.eventfd_resume_nodes) |*eventfd_node, i| {
                    eventfd_node.* = std.atomic.Stack(ResumeNode.EventFd).Node{
                        .data = ResumeNode.EventFd{
                            .base = ResumeNode{
                                .id = ResumeNode.Id.EventFd,
                                .handle = undefined,
                                .overlapped = ResumeNode.overlapped_init,
                            },
                            // this one is for sending events
                            .completion_key = @ptrToInt(&eventfd_node.data.base),
                        },
                        .next = undefined,
                    };
                    self.available_eventfd_resume_nodes.push(eventfd_node);
                }

                if (builtin.single_threaded) {
                    assert(extra_thread_count == 0);
                    return;
                }

                var extra_thread_index: usize = 0;
                errdefer {
                    var i: usize = 0;
                    while (i < extra_thread_index) : (i += 1) {
                        while (true) {
                            const overlapped = &self.final_resume_node.overlapped;
                            windows.PostQueuedCompletionStatus(self.os_data.io_port, undefined, undefined, overlapped) catch continue;
                            break;
                        }
                    }
                    while (extra_thread_index != 0) {
                        extra_thread_index -= 1;
                        self.extra_threads[extra_thread_index].wait();
                    }
                }
                while (extra_thread_index < extra_thread_count) : (extra_thread_index += 1) {
                    self.extra_threads[extra_thread_index] = try Thread.spawn(self, workerRun);
                }
            },
            else => {},
        };
    }

    fn deinitOsData(self: *Loop) void {
        nosuspend switch (builtin.os.tag) {
            .linux => {
                os.close(self.os_data.final_eventfd);
                while (self.available_eventfd_resume_nodes.pop()) |node| os.close(node.data.eventfd);
                os.close(self.os_data.epollfd);
            },
<<<<<<< HEAD
            .macosx, .freebsd, .netbsd, .dragonfly, .openbsd => {
=======
            .macos, .freebsd, .netbsd, .dragonfly => {
>>>>>>> 245d98d3
                os.close(self.os_data.kqfd);
            },
            .windows => {
                windows.CloseHandle(self.os_data.io_port);
            },
            else => {},
        };
    }

    /// resume_node must live longer than the anyframe that it holds a reference to.
    /// flags must contain EPOLLET
    pub fn linuxAddFd(self: *Loop, fd: i32, resume_node: *ResumeNode, flags: u32) !void {
        assert(flags & os.EPOLLET == os.EPOLLET);
        self.beginOneEvent();
        errdefer self.finishOneEvent();
        try self.linuxModFd(
            fd,
            os.EPOLL_CTL_ADD,
            flags,
            resume_node,
        );
    }

    pub fn linuxModFd(self: *Loop, fd: i32, op: u32, flags: u32, resume_node: *ResumeNode) !void {
        assert(flags & os.EPOLLET == os.EPOLLET);
        var ev = os.linux.epoll_event{
            .events = flags,
            .data = os.linux.epoll_data{ .ptr = @ptrToInt(resume_node) },
        };
        try os.epoll_ctl(self.os_data.epollfd, op, fd, &ev);
    }

    pub fn linuxRemoveFd(self: *Loop, fd: i32) void {
        os.epoll_ctl(self.os_data.epollfd, os.linux.EPOLL_CTL_DEL, fd, null) catch {};
        self.finishOneEvent();
    }

    pub fn linuxWaitFd(self: *Loop, fd: i32, flags: u32) void {
        assert(flags & os.EPOLLET == os.EPOLLET);
        assert(flags & os.EPOLLONESHOT == os.EPOLLONESHOT);
        var resume_node = ResumeNode.Basic{
            .base = ResumeNode{
                .id = .Basic,
                .handle = @frame(),
                .overlapped = ResumeNode.overlapped_init,
            },
        };
        var need_to_delete = false;
        defer if (need_to_delete) self.linuxRemoveFd(fd);

        suspend {
            if (self.linuxAddFd(fd, &resume_node.base, flags)) |_| {
                need_to_delete = true;
            } else |err| switch (err) {
                error.FileDescriptorNotRegistered => unreachable,
                error.OperationCausesCircularLoop => unreachable,
                error.FileDescriptorIncompatibleWithEpoll => unreachable,
                error.FileDescriptorAlreadyPresentInSet => unreachable, // evented writes to the same fd is not thread-safe

                error.SystemResources,
                error.UserResourceLimitReached,
                error.Unexpected,
                => {
                    // Fall back to a blocking poll(). Ideally this codepath is never hit, since
                    // epoll should be just fine. But this is better than incorrect behavior.
                    var poll_flags: i16 = 0;
                    if ((flags & os.EPOLLIN) != 0) poll_flags |= os.POLLIN;
                    if ((flags & os.EPOLLOUT) != 0) poll_flags |= os.POLLOUT;
                    var pfd = [1]os.pollfd{os.pollfd{
                        .fd = fd,
                        .events = poll_flags,
                        .revents = undefined,
                    }};
                    _ = os.poll(&pfd, -1) catch |poll_err| switch (poll_err) {
                        error.SystemResources,
                        error.Unexpected,
                        => {
                            // Even poll() didn't work. The best we can do now is sleep for a
                            // small duration and then hope that something changed.
                            std.time.sleep(1 * std.time.ns_per_ms);
                        },
                    };
                    resume @frame();
                },
            }
        }
    }

    pub fn waitUntilFdReadable(self: *Loop, fd: os.fd_t) void {
        switch (builtin.os.tag) {
            .linux => {
                self.linuxWaitFd(fd, os.EPOLLET | os.EPOLLONESHOT | os.EPOLLIN);
            },
<<<<<<< HEAD
            .macosx, .freebsd, .netbsd, .dragonfly, .openbsd => {
=======
            .macos, .freebsd, .netbsd, .dragonfly => {
>>>>>>> 245d98d3
                self.bsdWaitKev(@intCast(usize, fd), os.EVFILT_READ, os.EV_ONESHOT);
            },
            else => @compileError("Unsupported OS"),
        }
    }

    pub fn waitUntilFdWritable(self: *Loop, fd: os.fd_t) void {
        switch (builtin.os.tag) {
            .linux => {
                self.linuxWaitFd(fd, os.EPOLLET | os.EPOLLONESHOT | os.EPOLLOUT);
            },
<<<<<<< HEAD
            .macosx, .freebsd, .netbsd, .dragonfly, .openbsd => {
=======
            .macos, .freebsd, .netbsd, .dragonfly => {
>>>>>>> 245d98d3
                self.bsdWaitKev(@intCast(usize, fd), os.EVFILT_WRITE, os.EV_ONESHOT);
            },
            else => @compileError("Unsupported OS"),
        }
    }

    pub fn waitUntilFdWritableOrReadable(self: *Loop, fd: os.fd_t) void {
        switch (builtin.os.tag) {
            .linux => {
                self.linuxWaitFd(fd, os.EPOLLET | os.EPOLLONESHOT | os.EPOLLOUT | os.EPOLLIN);
            },
<<<<<<< HEAD
            .macosx, .freebsd, .netbsd, .dragonfly, .openbsd => {
=======
            .macos, .freebsd, .netbsd, .dragonfly => {
>>>>>>> 245d98d3
                self.bsdWaitKev(@intCast(usize, fd), os.EVFILT_READ, os.EV_ONESHOT);
                self.bsdWaitKev(@intCast(usize, fd), os.EVFILT_WRITE, os.EV_ONESHOT);
            },
            else => @compileError("Unsupported OS"),
        }
    }

    pub fn bsdWaitKev(self: *Loop, ident: usize, filter: i16, flags: u16) void {
        var resume_node = ResumeNode.Basic{
            .base = ResumeNode{
                .id = ResumeNode.Id.Basic,
                .handle = @frame(),
                .overlapped = ResumeNode.overlapped_init,
            },
            .kev = undefined,
        };

        defer {
            // If the kevent was set to be ONESHOT, it doesn't need to be deleted manually.
            if (flags & os.EV_ONESHOT != 0) {
                self.bsdRemoveKev(ident, filter);
            }
        }

        suspend {
            self.bsdAddKev(&resume_node, ident, filter, flags) catch unreachable;
        }
    }

    /// resume_node must live longer than the anyframe that it holds a reference to.
    pub fn bsdAddKev(self: *Loop, resume_node: *ResumeNode.Basic, ident: usize, filter: i16, flags: u16) !void {
        self.beginOneEvent();
        errdefer self.finishOneEvent();
        var kev = [1]os.Kevent{os.Kevent{
            .ident = ident,
            .filter = filter,
            .flags = os.EV_ADD | os.EV_ENABLE | os.EV_CLEAR | flags,
            .fflags = 0,
            .data = 0,
            .udata = @ptrToInt(&resume_node.base),
        }};
        const empty_kevs = &[0]os.Kevent{};
        _ = try os.kevent(self.os_data.kqfd, &kev, empty_kevs, null);
    }

    pub fn bsdRemoveKev(self: *Loop, ident: usize, filter: i16) void {
        var kev = [1]os.Kevent{os.Kevent{
            .ident = ident,
            .filter = filter,
            .flags = os.EV_DELETE,
            .fflags = 0,
            .data = 0,
            .udata = 0,
        }};
        const empty_kevs = &[0]os.Kevent{};
        _ = os.kevent(self.os_data.kqfd, &kev, empty_kevs, null) catch undefined;
        self.finishOneEvent();
    }

    fn dispatch(self: *Loop) void {
        while (self.available_eventfd_resume_nodes.pop()) |resume_stack_node| {
            const next_tick_node = self.next_tick_queue.get() orelse {
                self.available_eventfd_resume_nodes.push(resume_stack_node);
                return;
            };
            const eventfd_node = &resume_stack_node.data;
            eventfd_node.base.handle = next_tick_node.data;
            switch (builtin.os.tag) {
<<<<<<< HEAD
                .macosx, .freebsd, .netbsd, .dragonfly, .openbsd => {
=======
                .macos, .freebsd, .netbsd, .dragonfly => {
>>>>>>> 245d98d3
                    const kevent_array = @as(*const [1]os.Kevent, &eventfd_node.kevent);
                    const empty_kevs = &[0]os.Kevent{};
                    _ = os.kevent(self.os_data.kqfd, kevent_array, empty_kevs, null) catch {
                        self.next_tick_queue.unget(next_tick_node);
                        self.available_eventfd_resume_nodes.push(resume_stack_node);
                        return;
                    };
                },
                .linux => {
                    // the pending count is already accounted for
                    const epoll_events = os.EPOLLONESHOT | os.linux.EPOLLIN | os.linux.EPOLLOUT |
                        os.linux.EPOLLET;
                    self.linuxModFd(
                        eventfd_node.eventfd,
                        eventfd_node.epoll_op,
                        epoll_events,
                        &eventfd_node.base,
                    ) catch {
                        self.next_tick_queue.unget(next_tick_node);
                        self.available_eventfd_resume_nodes.push(resume_stack_node);
                        return;
                    };
                },
                .windows => {
                    windows.PostQueuedCompletionStatus(
                        self.os_data.io_port,
                        undefined,
                        undefined,
                        &eventfd_node.base.overlapped,
                    ) catch {
                        self.next_tick_queue.unget(next_tick_node);
                        self.available_eventfd_resume_nodes.push(resume_stack_node);
                        return;
                    };
                },
                else => @compileError("unsupported OS"),
            }
        }
    }

    /// Bring your own linked list node. This means it can't fail.
    pub fn onNextTick(self: *Loop, node: *NextTickNode) void {
        self.beginOneEvent(); // finished in dispatch()
        self.next_tick_queue.put(node);
        self.dispatch();
    }

    pub fn cancelOnNextTick(self: *Loop, node: *NextTickNode) void {
        if (self.next_tick_queue.remove(node)) {
            self.finishOneEvent();
        }
    }

    pub fn run(self: *Loop) void {
        self.finishOneEvent(); // the reference we start with

        self.workerRun();

        if (!builtin.single_threaded) {
            switch (builtin.os.tag) {
                .linux,
                .macos,
                .freebsd,
                .netbsd,
                .dragonfly,
                .openbsd,
                => self.fs_thread.wait(),
                else => {},
            }
        }

        for (self.extra_threads) |extra_thread| {
            extra_thread.wait();
        }

        @atomicStore(bool, &self.delay_queue.is_running, false, .SeqCst);
        self.delay_queue.event.set();
        self.delay_queue.thread.wait();
    }

    /// Runs the provided function asynchronously. The function's frame is allocated
    /// with `allocator` and freed when the function returns.
    /// `func` must return void and it can be an async function.
    /// Yields to the event loop, running the function on the next tick.
    pub fn runDetached(self: *Loop, alloc: *mem.Allocator, comptime func: anytype, args: anytype) error{OutOfMemory}!void {
        if (!std.io.is_async) @compileError("Can't use runDetached in non-async mode!");
        if (@TypeOf(@call(.{}, func, args)) != void) {
            @compileError("`func` must not have a return value");
        }

        const Wrapper = struct {
            const Args = @TypeOf(args);
            fn run(func_args: Args, loop: *Loop, allocator: *mem.Allocator) void {
                loop.beginOneEvent();
                loop.yield();
                const result = @call(.{}, func, func_args);
                suspend {
                    loop.finishOneEvent();
                    allocator.destroy(@frame());
                }
            }
        };

        var run_frame = try alloc.create(@Frame(Wrapper.run));
        run_frame.* = async Wrapper.run(args, self, alloc);
    }

    /// Yielding lets the event loop run, starting any unstarted async operations.
    /// Note that async operations automatically start when a function yields for any other reason,
    /// for example, when async I/O is performed. This function is intended to be used only when
    /// CPU bound tasks would be waiting in the event loop but never get started because no async I/O
    /// is performed.
    pub fn yield(self: *Loop) void {
        suspend {
            var my_tick_node = NextTickNode{
                .prev = undefined,
                .next = undefined,
                .data = @frame(),
            };
            self.onNextTick(&my_tick_node);
        }
    }

    /// If the build is multi-threaded and there is an event loop, then it calls `yield`. Otherwise,
    /// does nothing.
    pub fn startCpuBoundOperation() void {
        if (builtin.single_threaded) {
            return;
        } else if (instance) |event_loop| {
            event_loop.yield();
        }
    }

    /// call finishOneEvent when done
    pub fn beginOneEvent(self: *Loop) void {
        _ = @atomicRmw(usize, &self.pending_event_count, .Add, 1, .SeqCst);
    }

    pub fn finishOneEvent(self: *Loop) void {
        nosuspend {
            const prev = @atomicRmw(usize, &self.pending_event_count, .Sub, 1, .SeqCst);
            if (prev != 1) return;

            // cause all the threads to stop
            self.posixFsRequest(&self.fs_end_request);

            switch (builtin.os.tag) {
                .linux => {
                    // writing to the eventfd will only wake up one thread, thus multiple writes
                    // are needed to wakeup all the threads
                    var i: usize = 0;
                    while (i < self.extra_threads.len + 1) : (i += 1) {
                        // writing 8 bytes to an eventfd cannot fail
                        const amt = os.write(self.os_data.final_eventfd, &wakeup_bytes) catch unreachable;
                        assert(amt == wakeup_bytes.len);
                    }
                    return;
                },
<<<<<<< HEAD
                .macosx, .freebsd, .netbsd, .dragonfly, .openbsd => {
=======
                .macos, .freebsd, .netbsd, .dragonfly => {
>>>>>>> 245d98d3
                    const final_kevent = @as(*const [1]os.Kevent, &self.os_data.final_kevent);
                    const empty_kevs = &[0]os.Kevent{};
                    // cannot fail because we already added it and this just enables it
                    _ = os.kevent(self.os_data.kqfd, final_kevent, empty_kevs, null) catch unreachable;
                    return;
                },
                .windows => {
                    var i: usize = 0;
                    while (i < self.extra_threads.len + 1) : (i += 1) {
                        while (true) {
                            const overlapped = &self.final_resume_node.overlapped;
                            windows.PostQueuedCompletionStatus(self.os_data.io_port, undefined, undefined, overlapped) catch continue;
                            break;
                        }
                    }
                    return;
                },
                else => @compileError("unsupported OS"),
            }
        }
    }

    pub fn sleep(self: *Loop, nanoseconds: u64) void {
        if (std.builtin.single_threaded)
            @compileError("TODO: integrate timers with epoll/kevent/iocp for single-threaded");

        suspend {
            const now = self.delay_queue.timer.read();

            var entry: DelayQueue.Waiters.Entry = undefined;
            entry.init(@frame(), now + nanoseconds);
            self.delay_queue.waiters.insert(&entry);

            // Speculatively wake up the timer thread when we add a new entry.
            // If the timer thread is sleeping on a longer entry, we need to 
            // interrupt it so that our entry can be expired in time.
            self.delay_queue.event.set();
        }
    }

    const DelayQueue = struct {
        timer: std.time.Timer,
        waiters: Waiters,
        thread: *std.Thread,
        event: std.AutoResetEvent,
        is_running: bool,
        
        /// Initialize the delay queue by spawning the timer thread
        /// and starting any timer resources.
        fn init(self: *DelayQueue) !void {
            self.* = DelayQueue{
                .timer = try std.time.Timer.start(),
                .waiters = DelayQueue.Waiters{
                    .entries = std.atomic.Queue(anyframe).init(),
                },
                .thread = try std.Thread.spawn(self, DelayQueue.run),
                .event = std.AutoResetEvent{},
                .is_running = true,
            };
        }

        /// Entry point for the timer thread 
        /// which waits for timer entries to expire and reschedules them.
        fn run(self: *DelayQueue) void {
            const loop = @fieldParentPtr(Loop, "delay_queue", self);

            while (@atomicLoad(bool, &self.is_running, .SeqCst)) {
                const now = self.timer.read();

                if (self.waiters.popExpired(now)) |entry| {
                    loop.onNextTick(&entry.node);
                    continue;
                }

                if (self.waiters.nextExpire()) |expires| {
                    if (now >= expires)
                        continue;
                    self.event.timedWait(expires - now) catch {};
                } else {
                    self.event.wait();
                }
            }
        }

        // TODO: use a tickless heirarchical timer wheel:
        // https://github.com/wahern/timeout/
        const Waiters = struct {
            entries: std.atomic.Queue(anyframe),

            const Entry = struct {
                node: NextTickNode,
                expires: u64,

                fn init(self: *Entry, frame: anyframe, expires: u64) void {
                    self.node.data = frame;
                    self.expires = expires;
                }
            };

            /// Registers the entry into the queue of waiting frames
            fn insert(self: *Waiters, entry: *Entry) void {
                self.entries.put(&entry.node);
            }

            /// Dequeues one expired event relative to `now`
            fn popExpired(self: *Waiters, now: u64) ?*Entry {
                const entry = self.peekExpiringEntry() orelse return null;
                if (entry.expires > now)
                    return null;
                
                assert(self.entries.remove(&entry.node));
                return entry;
            }
            
            /// Returns an estimate for the amount of time 
            /// to wait until the next waiting entry expires.
            fn nextExpire(self: *Waiters) ?u64 {
                const entry = self.peekExpiringEntry() orelse return null;
                return entry.expires;
            }

            fn peekExpiringEntry(self: *Waiters) ?*Entry {
                const held = self.entries.mutex.acquire();
                defer held.release();

                // starting from the head
                var head = self.entries.head orelse return null;

                // traverse the list of waiting entires to
                // find the Node with the smallest `expires` field
                var min = head;
                while (head.next) |node| {
                    const minEntry = @fieldParentPtr(Entry, "node", min);
                    const nodeEntry = @fieldParentPtr(Entry, "node", node);
                    if (nodeEntry.expires < minEntry.expires)
                        min = node;
                    head = node;
                }

                return @fieldParentPtr(Entry, "node", min);
            }
        };
    };

    /// ------- I/0 APIs -------
    pub fn accept(
        self: *Loop,
        /// This argument is a socket that has been created with `socket`, bound to a local address
        /// with `bind`, and is listening for connections after a `listen`.
        sockfd: os.fd_t,
        /// This argument is a pointer to a sockaddr structure.  This structure is filled in with  the
        /// address  of  the  peer  socket, as known to the communications layer.  The exact format of the
        /// address returned addr is determined by the socket's address  family  (see  `socket`  and  the
        /// respective  protocol  man  pages).
        addr: *os.sockaddr,
        /// This argument is a value-result argument: the caller must initialize it to contain  the
        /// size (in bytes) of the structure pointed to by addr; on return it will contain the actual size
        /// of the peer address.
        ///
        /// The returned address is truncated if the buffer provided is too small; in this  case,  `addr_size`
        /// will return a value greater than was supplied to the call.
        addr_size: *os.socklen_t,
        /// The following values can be bitwise ORed in flags to obtain different behavior:
        /// * `SOCK_CLOEXEC`  - Set the close-on-exec (`FD_CLOEXEC`) flag on the new file descriptor.   See  the
        ///   description  of the `O_CLOEXEC` flag in `open` for reasons why this may be useful.
        flags: u32,
    ) os.AcceptError!os.fd_t {
        while (true) {
            return os.accept(sockfd, addr, addr_size, flags | os.SOCK_NONBLOCK) catch |err| switch (err) {
                error.WouldBlock => {
                    self.waitUntilFdReadable(sockfd);
                    continue;
                },
                else => return err,
            };
        }
    }

    pub fn connect(self: *Loop, sockfd: os.socket_t, sock_addr: *const os.sockaddr, len: os.socklen_t) os.ConnectError!void {
        os.connect(sockfd, sock_addr, len) catch |err| switch (err) {
            error.WouldBlock => {
                self.waitUntilFdWritable(sockfd);
                return os.getsockoptError(sockfd);
            },
            else => return err,
        };
    }

    /// Performs an async `os.open` using a separate thread.
    pub fn openZ(self: *Loop, file_path: [*:0]const u8, flags: u32, mode: os.mode_t) os.OpenError!os.fd_t {
        var req_node = Request.Node{
            .data = .{
                .msg = .{
                    .open = .{
                        .path = file_path,
                        .flags = flags,
                        .mode = mode,
                        .result = undefined,
                    },
                },
                .finish = .{ .TickNode = .{ .data = @frame() } },
            },
        };
        suspend {
            self.posixFsRequest(&req_node);
        }
        return req_node.data.msg.open.result;
    }

    /// Performs an async `os.opent` using a separate thread.
    pub fn openatZ(self: *Loop, fd: os.fd_t, file_path: [*:0]const u8, flags: u32, mode: os.mode_t) os.OpenError!os.fd_t {
        var req_node = Request.Node{
            .data = .{
                .msg = .{
                    .openat = .{
                        .fd = fd,
                        .path = file_path,
                        .flags = flags,
                        .mode = mode,
                        .result = undefined,
                    },
                },
                .finish = .{ .TickNode = .{ .data = @frame() } },
            },
        };
        suspend {
            self.posixFsRequest(&req_node);
        }
        return req_node.data.msg.openat.result;
    }

    /// Performs an async `os.close` using a separate thread.
    pub fn close(self: *Loop, fd: os.fd_t) void {
        var req_node = Request.Node{
            .data = .{
                .msg = .{ .close = .{ .fd = fd } },
                .finish = .{ .TickNode = .{ .data = @frame() } },
            },
        };
        suspend {
            self.posixFsRequest(&req_node);
        }
    }

    /// Performs an async `os.read` using a separate thread.
    /// `fd` must block and not return EAGAIN.
    pub fn read(self: *Loop, fd: os.fd_t, buf: []u8, simulate_evented: bool) os.ReadError!usize {
        if (simulate_evented) {
            var req_node = Request.Node{
                .data = .{
                    .msg = .{
                        .read = .{
                            .fd = fd,
                            .buf = buf,
                            .result = undefined,
                        },
                    },
                    .finish = .{ .TickNode = .{ .data = @frame() } },
                },
            };
            suspend {
                self.posixFsRequest(&req_node);
            }
            return req_node.data.msg.read.result;
        } else {
            while (true) {
                return os.read(fd, buf) catch |err| switch (err) {
                    error.WouldBlock => {
                        self.waitUntilFdReadable(fd);
                        continue;
                    },
                    else => return err,
                };
            }
        }
    }

    /// Performs an async `os.readv` using a separate thread.
    /// `fd` must block and not return EAGAIN.
    pub fn readv(self: *Loop, fd: os.fd_t, iov: []const os.iovec, simulate_evented: bool) os.ReadError!usize {
        if (simulate_evented) {
            var req_node = Request.Node{
                .data = .{
                    .msg = .{
                        .readv = .{
                            .fd = fd,
                            .iov = iov,
                            .result = undefined,
                        },
                    },
                    .finish = .{ .TickNode = .{ .data = @frame() } },
                },
            };
            suspend {
                self.posixFsRequest(&req_node);
            }
            return req_node.data.msg.readv.result;
        } else {
            while (true) {
                return os.readv(fd, iov) catch |err| switch (err) {
                    error.WouldBlock => {
                        self.waitUntilFdReadable(fd);
                        continue;
                    },
                    else => return err,
                };
            }
        }
    }

    /// Performs an async `os.pread` using a separate thread.
    /// `fd` must block and not return EAGAIN.
    pub fn pread(self: *Loop, fd: os.fd_t, buf: []u8, offset: u64, simulate_evented: bool) os.PReadError!usize {
        if (simulate_evented) {
            var req_node = Request.Node{
                .data = .{
                    .msg = .{
                        .pread = .{
                            .fd = fd,
                            .buf = buf,
                            .offset = offset,
                            .result = undefined,
                        },
                    },
                    .finish = .{ .TickNode = .{ .data = @frame() } },
                },
            };
            suspend {
                self.posixFsRequest(&req_node);
            }
            return req_node.data.msg.pread.result;
        } else {
            while (true) {
                return os.pread(fd, buf, offset) catch |err| switch (err) {
                    error.WouldBlock => {
                        self.waitUntilFdReadable(fd);
                        continue;
                    },
                    else => return err,
                };
            }
        }
    }

    /// Performs an async `os.preadv` using a separate thread.
    /// `fd` must block and not return EAGAIN.
    pub fn preadv(self: *Loop, fd: os.fd_t, iov: []const os.iovec, offset: u64, simulate_evented: bool) os.ReadError!usize {
        if (simulate_evented) {
            var req_node = Request.Node{
                .data = .{
                    .msg = .{
                        .preadv = .{
                            .fd = fd,
                            .iov = iov,
                            .offset = offset,
                            .result = undefined,
                        },
                    },
                    .finish = .{ .TickNode = .{ .data = @frame() } },
                },
            };
            suspend {
                self.posixFsRequest(&req_node);
            }
            return req_node.data.msg.preadv.result;
        } else {
            while (true) {
                return os.preadv(fd, iov, offset) catch |err| switch (err) {
                    error.WouldBlock => {
                        self.waitUntilFdReadable(fd);
                        continue;
                    },
                    else => return err,
                };
            }
        }
    }

    /// Performs an async `os.write` using a separate thread.
    /// `fd` must block and not return EAGAIN.
    pub fn write(self: *Loop, fd: os.fd_t, bytes: []const u8, simulate_evented: bool) os.WriteError!usize {
        if (simulate_evented) {
            var req_node = Request.Node{
                .data = .{
                    .msg = .{
                        .write = .{
                            .fd = fd,
                            .bytes = bytes,
                            .result = undefined,
                        },
                    },
                    .finish = .{ .TickNode = .{ .data = @frame() } },
                },
            };
            suspend {
                self.posixFsRequest(&req_node);
            }
            return req_node.data.msg.write.result;
        } else {
            while (true) {
                return os.write(fd, bytes) catch |err| switch (err) {
                    error.WouldBlock => {
                        self.waitUntilFdWritable(fd);
                        continue;
                    },
                    else => return err,
                };
            }
        }
    }

    /// Performs an async `os.writev` using a separate thread.
    /// `fd` must block and not return EAGAIN.
    pub fn writev(self: *Loop, fd: os.fd_t, iov: []const os.iovec_const, simulate_evented: bool) os.WriteError!usize {
        if (simulate_evented) {
            var req_node = Request.Node{
                .data = .{
                    .msg = .{
                        .writev = .{
                            .fd = fd,
                            .iov = iov,
                            .result = undefined,
                        },
                    },
                    .finish = .{ .TickNode = .{ .data = @frame() } },
                },
            };
            suspend {
                self.posixFsRequest(&req_node);
            }
            return req_node.data.msg.writev.result;
        } else {
            while (true) {
                return os.writev(fd, iov) catch |err| switch (err) {
                    error.WouldBlock => {
                        self.waitUntilFdWritable(fd);
                        continue;
                    },
                    else => return err,
                };
            }
        }
    }

    /// Performs an async `os.pwrite` using a separate thread.
    /// `fd` must block and not return EAGAIN.
    pub fn pwrite(self: *Loop, fd: os.fd_t, bytes: []const u8, offset: u64, simulate_evented: bool) os.PerformsWriteError!usize {
        if (simulate_evented) {
            var req_node = Request.Node{
                .data = .{
                    .msg = .{
                        .pwrite = .{
                            .fd = fd,
                            .bytes = bytes,
                            .offset = offset,
                            .result = undefined,
                        },
                    },
                    .finish = .{ .TickNode = .{ .data = @frame() } },
                },
            };
            suspend {
                self.posixFsRequest(&req_node);
            }
            return req_node.data.msg.pwrite.result;
        } else {
            while (true) {
                return os.pwrite(fd, bytes, offset) catch |err| switch (err) {
                    error.WouldBlock => {
                        self.waitUntilFdWritable(fd);
                        continue;
                    },
                    else => return err,
                };
            }
        }
    }

    /// Performs an async `os.pwritev` using a separate thread.
    /// `fd` must block and not return EAGAIN.
    pub fn pwritev(self: *Loop, fd: os.fd_t, iov: []const os.iovec_const, offset: u64, simulate_evented: bool) os.PWriteError!usize {
        if (simulate_evented) {
            var req_node = Request.Node{
                .data = .{
                    .msg = .{
                        .pwritev = .{
                            .fd = fd,
                            .iov = iov,
                            .offset = offset,
                            .result = undefined,
                        },
                    },
                    .finish = .{ .TickNode = .{ .data = @frame() } },
                },
            };
            suspend {
                self.posixFsRequest(&req_node);
            }
            return req_node.data.msg.pwritev.result;
        } else {
            while (true) {
                return os.pwritev(fd, iov, offset) catch |err| switch (err) {
                    error.WouldBlock => {
                        self.waitUntilFdWritable(fd);
                        continue;
                    },
                    else => return err,
                };
            }
        }
    }

    pub fn sendto(
        self: *Loop,
        /// The file descriptor of the sending socket.
        sockfd: os.fd_t,
        /// Message to send.
        buf: []const u8,
        flags: u32,
        dest_addr: ?*const os.sockaddr,
        addrlen: os.socklen_t,
    ) os.SendError!usize {
        while (true) {
            return os.sendto(sockfd, buf, flags, dest_addr, addrlen) catch |err| switch (err) {
                error.WouldBlock => {
                    self.waitUntilFdWritable(sockfd);
                    continue;
                },
                else => return err,
            };
        }
    }

    pub fn recvfrom(
        sockfd: os.fd_t,
        buf: []u8,
        flags: u32,
        src_addr: ?*os.sockaddr,
        addrlen: ?*os.socklen_t,
    ) os.RecvFromError!usize {
        while (true) {
            return os.recvfrom(sockfd, buf, flags, src_addr, addrlen) catch |err| switch (err) {
                error.WouldBlock => {
                    self.waitUntilFdReadable(sockfd);
                    continue;
                },
                else => return err,
            };
        }
    }

    /// Performs an async `os.faccessatZ` using a separate thread.
    /// `fd` must block and not return EAGAIN.
    pub fn faccessatZ(
        self: *Loop,
        dirfd: os.fd_t,
        path_z: [*:0]const u8,
        mode: u32,
        flags: u32,
    ) os.AccessError!void {
        var req_node = Request.Node{
            .data = .{
                .msg = .{
                    .faccessat = .{
                        .dirfd = dirfd,
                        .path = path_z,
                        .mode = mode,
                        .flags = flags,
                        .result = undefined,
                    },
                },
                .finish = .{ .TickNode = .{ .data = @frame() } },
            },
        };
        suspend {
            self.posixFsRequest(&req_node);
        }
        return req_node.data.msg.faccessat.result;
    }

    fn workerRun(self: *Loop) void {
        while (true) {
            while (true) {
                const next_tick_node = self.next_tick_queue.get() orelse break;
                self.dispatch();
                resume next_tick_node.data;
                self.finishOneEvent();
            }

            switch (builtin.os.tag) {
                .linux => {
                    // only process 1 event so we don't steal from other threads
                    var events: [1]os.linux.epoll_event = undefined;
                    const count = os.epoll_wait(self.os_data.epollfd, events[0..], -1);
                    for (events[0..count]) |ev| {
                        const resume_node = @intToPtr(*ResumeNode, ev.data.ptr);
                        const handle = resume_node.handle;
                        const resume_node_id = resume_node.id;
                        switch (resume_node_id) {
                            .Basic => {},
                            .Stop => return,
                            .EventFd => {
                                const event_fd_node = @fieldParentPtr(ResumeNode.EventFd, "base", resume_node);
                                event_fd_node.epoll_op = os.EPOLL_CTL_MOD;
                                const stack_node = @fieldParentPtr(std.atomic.Stack(ResumeNode.EventFd).Node, "data", event_fd_node);
                                self.available_eventfd_resume_nodes.push(stack_node);
                            },
                        }
                        resume handle;
                        if (resume_node_id == ResumeNode.Id.EventFd) {
                            self.finishOneEvent();
                        }
                    }
                },
<<<<<<< HEAD
                .macosx, .freebsd, .netbsd, .dragonfly, .openbsd => {
=======
                .macos, .freebsd, .netbsd, .dragonfly => {
>>>>>>> 245d98d3
                    var eventlist: [1]os.Kevent = undefined;
                    const empty_kevs = &[0]os.Kevent{};
                    const count = os.kevent(self.os_data.kqfd, empty_kevs, eventlist[0..], null) catch unreachable;
                    for (eventlist[0..count]) |ev| {
                        const resume_node = @intToPtr(*ResumeNode, ev.udata);
                        const handle = resume_node.handle;
                        const resume_node_id = resume_node.id;
                        switch (resume_node_id) {
                            .Basic => {
                                const basic_node = @fieldParentPtr(ResumeNode.Basic, "base", resume_node);
                                basic_node.kev = ev;
                            },
                            .Stop => return,
                            .EventFd => {
                                const event_fd_node = @fieldParentPtr(ResumeNode.EventFd, "base", resume_node);
                                const stack_node = @fieldParentPtr(std.atomic.Stack(ResumeNode.EventFd).Node, "data", event_fd_node);
                                self.available_eventfd_resume_nodes.push(stack_node);
                            },
                        }
                        resume handle;
                        if (resume_node_id == ResumeNode.Id.EventFd) {
                            self.finishOneEvent();
                        }
                    }
                },
                .windows => {
                    var completion_key: usize = undefined;
                    const overlapped = while (true) {
                        var nbytes: windows.DWORD = undefined;
                        var overlapped: ?*windows.OVERLAPPED = undefined;
                        switch (windows.GetQueuedCompletionStatus(self.os_data.io_port, &nbytes, &completion_key, &overlapped, windows.INFINITE)) {
                            .Aborted => return,
                            .Normal => {},
                            .EOF => {},
                            .Cancelled => continue,
                        }
                        if (overlapped) |o| break o;
                    } else unreachable; // TODO else unreachable should not be necessary
                    const resume_node = @fieldParentPtr(ResumeNode, "overlapped", overlapped);
                    const handle = resume_node.handle;
                    const resume_node_id = resume_node.id;
                    switch (resume_node_id) {
                        .Basic => {},
                        .Stop => return,
                        .EventFd => {
                            const event_fd_node = @fieldParentPtr(ResumeNode.EventFd, "base", resume_node);
                            const stack_node = @fieldParentPtr(std.atomic.Stack(ResumeNode.EventFd).Node, "data", event_fd_node);
                            self.available_eventfd_resume_nodes.push(stack_node);
                        },
                    }
                    resume handle;
                    self.finishOneEvent();
                },
                else => @compileError("unsupported OS"),
            }
        }
    }

    fn posixFsRequest(self: *Loop, request_node: *Request.Node) void {
        self.beginOneEvent(); // finished in posixFsRun after processing the msg
        self.fs_queue.put(request_node);
        self.fs_thread_wakeup.set();
    }

    fn posixFsCancel(self: *Loop, request_node: *Request.Node) void {
        if (self.fs_queue.remove(request_node)) {
            self.finishOneEvent();
        }
    }

    fn posixFsRun(self: *Loop) void {
        nosuspend while (true) {
            self.fs_thread_wakeup.reset();
            while (self.fs_queue.get()) |node| {
                switch (node.data.msg) {
                    .end => return,
                    .read => |*msg| {
                        msg.result = os.read(msg.fd, msg.buf);
                    },
                    .readv => |*msg| {
                        msg.result = os.readv(msg.fd, msg.iov);
                    },
                    .write => |*msg| {
                        msg.result = os.write(msg.fd, msg.bytes);
                    },
                    .writev => |*msg| {
                        msg.result = os.writev(msg.fd, msg.iov);
                    },
                    .pwrite => |*msg| {
                        msg.result = os.pwrite(msg.fd, msg.bytes, msg.offset);
                    },
                    .pwritev => |*msg| {
                        msg.result = os.pwritev(msg.fd, msg.iov, msg.offset);
                    },
                    .pread => |*msg| {
                        msg.result = os.pread(msg.fd, msg.buf, msg.offset);
                    },
                    .preadv => |*msg| {
                        msg.result = os.preadv(msg.fd, msg.iov, msg.offset);
                    },
                    .open => |*msg| {
                        if (is_windows) unreachable; // TODO
                        msg.result = os.openZ(msg.path, msg.flags, msg.mode);
                    },
                    .openat => |*msg| {
                        if (is_windows) unreachable; // TODO
                        msg.result = os.openatZ(msg.fd, msg.path, msg.flags, msg.mode);
                    },
                    .faccessat => |*msg| {
                        msg.result = os.faccessatZ(msg.dirfd, msg.path, msg.mode, msg.flags);
                    },
                    .close => |*msg| os.close(msg.fd),
                }
                switch (node.data.finish) {
                    .TickNode => |*tick_node| self.onNextTick(tick_node),
                    .NoAction => {},
                }
                self.finishOneEvent();
            }
            self.fs_thread_wakeup.wait();
        };
    }

    const OsData = switch (builtin.os.tag) {
        .linux => LinuxOsData,
<<<<<<< HEAD
        .macosx, .freebsd, .netbsd, .dragonfly, .openbsd => KEventData,
=======
        .macos, .freebsd, .netbsd, .dragonfly => KEventData,
>>>>>>> 245d98d3
        .windows => struct {
            io_port: windows.HANDLE,
            extra_thread_count: usize,
        },
        else => struct {},
    };

    const KEventData = struct {
        kqfd: i32,
        final_kevent: os.Kevent,
    };

    const LinuxOsData = struct {
        epollfd: i32,
        final_eventfd: i32,
        final_eventfd_event: os.linux.epoll_event,
    };

    pub const Request = struct {
        msg: Msg,
        finish: Finish,

        pub const Node = std.atomic.Queue(Request).Node;

        pub const Finish = union(enum) {
            TickNode: Loop.NextTickNode,
            NoAction,
        };

        pub const Msg = union(enum) {
            read: Read,
            readv: ReadV,
            write: Write,
            writev: WriteV,
            pwrite: PWrite,
            pwritev: PWriteV,
            pread: PRead,
            preadv: PReadV,
            open: Open,
            openat: OpenAt,
            close: Close,
            faccessat: FAccessAt,

            /// special - means the fs thread should exit
            end,

            pub const Read = struct {
                fd: os.fd_t,
                buf: []u8,
                result: Error!usize,

                pub const Error = os.ReadError;
            };

            pub const ReadV = struct {
                fd: os.fd_t,
                iov: []const os.iovec,
                result: Error!usize,

                pub const Error = os.ReadError;
            };

            pub const Write = struct {
                fd: os.fd_t,
                bytes: []const u8,
                result: Error!usize,

                pub const Error = os.WriteError;
            };

            pub const WriteV = struct {
                fd: os.fd_t,
                iov: []const os.iovec_const,
                result: Error!usize,

                pub const Error = os.WriteError;
            };

            pub const PWrite = struct {
                fd: os.fd_t,
                bytes: []const u8,
                offset: usize,
                result: Error!usize,

                pub const Error = os.PWriteError;
            };

            pub const PWriteV = struct {
                fd: os.fd_t,
                iov: []const os.iovec_const,
                offset: usize,
                result: Error!usize,

                pub const Error = os.PWriteError;
            };

            pub const PRead = struct {
                fd: os.fd_t,
                buf: []u8,
                offset: usize,
                result: Error!usize,

                pub const Error = os.PReadError;
            };

            pub const PReadV = struct {
                fd: os.fd_t,
                iov: []const os.iovec,
                offset: usize,
                result: Error!usize,

                pub const Error = os.PReadError;
            };

            pub const Open = struct {
                path: [*:0]const u8,
                flags: u32,
                mode: os.mode_t,
                result: Error!os.fd_t,

                pub const Error = os.OpenError;
            };

            pub const OpenAt = struct {
                fd: os.fd_t,
                path: [*:0]const u8,
                flags: u32,
                mode: os.mode_t,
                result: Error!os.fd_t,

                pub const Error = os.OpenError;
            };

            pub const Close = struct {
                fd: os.fd_t,
            };

            pub const FAccessAt = struct {
                dirfd: os.fd_t,
                path: [*:0]const u8,
                mode: u32,
                flags: u32,
                result: Error!void,

                pub const Error = os.AccessError;
            };
        };
    };
};

test "std.event.Loop - basic" {
    // https://github.com/ziglang/zig/issues/1908
    if (builtin.single_threaded) return error.SkipZigTest;

    if (true) {
        // https://github.com/ziglang/zig/issues/4922
        return error.SkipZigTest;
    }

    var loop: Loop = undefined;
    try loop.initMultiThreaded();
    defer loop.deinit();

    loop.run();
}

fn testEventLoop() i32 {
    return 1234;
}

fn testEventLoop2(h: anyframe->i32, did_it: *bool) void {
    const value = await h;
    testing.expect(value == 1234);
    did_it.* = true;
}

var testRunDetachedData: usize = 0;
test "std.event.Loop - runDetached" {
    // https://github.com/ziglang/zig/issues/1908
    if (builtin.single_threaded) return error.SkipZigTest;
    if (!std.io.is_async) return error.SkipZigTest;
    if (true) {
        // https://github.com/ziglang/zig/issues/4922
        return error.SkipZigTest;
    }

    var loop: Loop = undefined;
    try loop.initMultiThreaded();
    defer loop.deinit();

    // Schedule the execution, won't actually start until we start the
    // event loop.
    try loop.runDetached(std.testing.allocator, testRunDetached, .{});

    // Now we can start the event loop. The function will return only
    // after all tasks have been completed, allowing us to synchonize
    // with the previous runDetached.
    loop.run();

    testing.expect(testRunDetachedData == 1);
}

fn testRunDetached() void {
    testRunDetachedData += 1;
}

test "std.event.Loop - sleep" {
    // https://github.com/ziglang/zig/issues/1908
    if (builtin.single_threaded) return error.SkipZigTest;
    if (!std.io.is_async) return error.SkipZigTest;

    const frames = try testing.allocator.alloc(@Frame(testSleep), 10);
    defer testing.allocator.free(frames);

    const wait_time = 100 * std.time.ns_per_ms;
    var sleep_count: usize = 0;

    for (frames) |*frame|
        frame.* = async testSleep(wait_time, &sleep_count);
    for (frames) |*frame|
        await frame;

    testing.expect(sleep_count == frames.len);
}

fn testSleep(wait_ns: u64, sleep_count: *usize) void {
    Loop.instance.?.sleep(wait_ns);
    _ = @atomicRmw(usize, sleep_count, .Add, 1, .SeqCst);
}<|MERGE_RESOLUTION|>--- conflicted
+++ resolved
@@ -69,11 +69,7 @@
         };
 
         pub const EventFd = switch (builtin.os.tag) {
-<<<<<<< HEAD
-            .macosx, .freebsd, .netbsd, .dragonfly, .openbsd => KEventFd,
-=======
-            .macos, .freebsd, .netbsd, .dragonfly => KEventFd,
->>>>>>> 245d98d3
+            .macos, .freebsd, .netbsd, .dragonfly, .openbsd => KEventFd,
             .linux => struct {
                 base: ResumeNode,
                 epoll_op: u32,
@@ -92,11 +88,7 @@
         };
 
         pub const Basic = switch (builtin.os.tag) {
-<<<<<<< HEAD
-            .macosx, .freebsd, .netbsd, .dragonfly, .openbsd => KEventBasic,
-=======
-            .macos, .freebsd, .netbsd, .dragonfly => KEventBasic,
->>>>>>> 245d98d3
+            .macos, .freebsd, .netbsd, .dragonfly, .openbsd => KEventBasic,
             .linux => struct {
                 base: ResumeNode,
             },
@@ -274,11 +266,7 @@
                     self.extra_threads[extra_thread_index] = try Thread.spawn(self, workerRun);
                 }
             },
-<<<<<<< HEAD
-            .macosx, .freebsd, .netbsd, .dragonfly, .openbsd => {
-=======
-            .macos, .freebsd, .netbsd, .dragonfly => {
->>>>>>> 245d98d3
+            .macos, .freebsd, .netbsd, .dragonfly, .openbsd => {
                 self.os_data.kqfd = try os.kqueue();
                 errdefer os.close(self.os_data.kqfd);
 
@@ -403,11 +391,7 @@
                 while (self.available_eventfd_resume_nodes.pop()) |node| os.close(node.data.eventfd);
                 os.close(self.os_data.epollfd);
             },
-<<<<<<< HEAD
-            .macosx, .freebsd, .netbsd, .dragonfly, .openbsd => {
-=======
-            .macos, .freebsd, .netbsd, .dragonfly => {
->>>>>>> 245d98d3
+            .macos, .freebsd, .netbsd, .dragonfly, .openbsd => {
                 os.close(self.os_data.kqfd);
             },
             .windows => {
@@ -501,11 +485,7 @@
             .linux => {
                 self.linuxWaitFd(fd, os.EPOLLET | os.EPOLLONESHOT | os.EPOLLIN);
             },
-<<<<<<< HEAD
-            .macosx, .freebsd, .netbsd, .dragonfly, .openbsd => {
-=======
-            .macos, .freebsd, .netbsd, .dragonfly => {
->>>>>>> 245d98d3
+            .macos, .freebsd, .netbsd, .dragonfly, .openbsd => {
                 self.bsdWaitKev(@intCast(usize, fd), os.EVFILT_READ, os.EV_ONESHOT);
             },
             else => @compileError("Unsupported OS"),
@@ -517,11 +497,7 @@
             .linux => {
                 self.linuxWaitFd(fd, os.EPOLLET | os.EPOLLONESHOT | os.EPOLLOUT);
             },
-<<<<<<< HEAD
-            .macosx, .freebsd, .netbsd, .dragonfly, .openbsd => {
-=======
-            .macos, .freebsd, .netbsd, .dragonfly => {
->>>>>>> 245d98d3
+            .macos, .freebsd, .netbsd, .dragonfly, .openbsd => {
                 self.bsdWaitKev(@intCast(usize, fd), os.EVFILT_WRITE, os.EV_ONESHOT);
             },
             else => @compileError("Unsupported OS"),
@@ -533,11 +509,7 @@
             .linux => {
                 self.linuxWaitFd(fd, os.EPOLLET | os.EPOLLONESHOT | os.EPOLLOUT | os.EPOLLIN);
             },
-<<<<<<< HEAD
-            .macosx, .freebsd, .netbsd, .dragonfly, .openbsd => {
-=======
-            .macos, .freebsd, .netbsd, .dragonfly => {
->>>>>>> 245d98d3
+            .macos, .freebsd, .netbsd, .dragonfly, .openbsd => {
                 self.bsdWaitKev(@intCast(usize, fd), os.EVFILT_READ, os.EV_ONESHOT);
                 self.bsdWaitKev(@intCast(usize, fd), os.EVFILT_WRITE, os.EV_ONESHOT);
             },
@@ -606,11 +578,7 @@
             const eventfd_node = &resume_stack_node.data;
             eventfd_node.base.handle = next_tick_node.data;
             switch (builtin.os.tag) {
-<<<<<<< HEAD
-                .macosx, .freebsd, .netbsd, .dragonfly, .openbsd => {
-=======
-                .macos, .freebsd, .netbsd, .dragonfly => {
->>>>>>> 245d98d3
+                .macos, .freebsd, .netbsd, .dragonfly, .openbsd => {
                     const kevent_array = @as(*const [1]os.Kevent, &eventfd_node.kevent);
                     const empty_kevs = &[0]os.Kevent{};
                     _ = os.kevent(self.os_data.kqfd, kevent_array, empty_kevs, null) catch {
@@ -769,11 +737,7 @@
                     }
                     return;
                 },
-<<<<<<< HEAD
-                .macosx, .freebsd, .netbsd, .dragonfly, .openbsd => {
-=======
-                .macos, .freebsd, .netbsd, .dragonfly => {
->>>>>>> 245d98d3
+                .macos, .freebsd, .netbsd, .dragonfly, .openbsd => {
                     const final_kevent = @as(*const [1]os.Kevent, &self.os_data.final_kevent);
                     const empty_kevs = &[0]os.Kevent{};
                     // cannot fail because we already added it and this just enables it
@@ -1388,11 +1352,7 @@
                         }
                     }
                 },
-<<<<<<< HEAD
-                .macosx, .freebsd, .netbsd, .dragonfly, .openbsd => {
-=======
-                .macos, .freebsd, .netbsd, .dragonfly => {
->>>>>>> 245d98d3
+                .macos, .freebsd, .netbsd, .dragonfly, .openbsd => {
                     var eventlist: [1]os.Kevent = undefined;
                     const empty_kevs = &[0]os.Kevent{};
                     const count = os.kevent(self.os_data.kqfd, empty_kevs, eventlist[0..], null) catch unreachable;
@@ -1518,11 +1478,7 @@
 
     const OsData = switch (builtin.os.tag) {
         .linux => LinuxOsData,
-<<<<<<< HEAD
-        .macosx, .freebsd, .netbsd, .dragonfly, .openbsd => KEventData,
-=======
-        .macos, .freebsd, .netbsd, .dragonfly => KEventData,
->>>>>>> 245d98d3
+        .macos, .freebsd, .netbsd, .dragonfly, .openbsd => KEventData,
         .windows => struct {
             io_port: windows.HANDLE,
             extra_thread_count: usize,
